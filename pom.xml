--- conflicted
+++ resolved
@@ -1066,11 +1066,7 @@
         <java.version>1.8</java.version>
         <py4j.version>0.10.7</py4j.version>
         <spark.bin.download.url>
-<<<<<<< HEAD
-          http://mirrors.advancedhosters.com/apache/spark/spark-2.4.3/spark-2.4.3-bin-hadoop2.7.tgz
-=======
           https://archive.apache.org/dist/spark/spark-2.4.3/spark-2.4.3-bin-hadoop2.7.tgz
->>>>>>> 7dee3cc1
         </spark.bin.download.url>
         <spark.bin.name>spark-2.4.3-bin-hadoop2.7</spark.bin.name>
       </properties>
